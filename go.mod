--- conflicted
+++ resolved
@@ -1,10 +1,6 @@
 module github.com/goplus/llgo
 
-<<<<<<< HEAD
-go 1.23.0
-=======
 go 1.23
->>>>>>> 438b0bd1
 
 toolchain go1.24.1
 
