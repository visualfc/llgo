package crosscompile

import (
	"errors"
	"fmt"
	"io/fs"
	"os"
	"os/exec"
	"path/filepath"
	"runtime"
	"strings"

	"github.com/goplus/llgo/internal/crosscompile/compile"
	"github.com/goplus/llgo/internal/env"
	"github.com/goplus/llgo/internal/targets"
	"github.com/goplus/llgo/internal/xtool/llvm"
)

type Export struct {
	CC      string // Compiler to use
	CCFLAGS []string
	CFLAGS  []string
	LDFLAGS []string

	// Additional fields from target configuration
	BuildTags    []string
	GOOS         string
	GOARCH       string
	Libc         string
	Linker       string   // Linker to use (e.g., "ld.lld", "avr-ld")
	ExtraFiles   []string // Extra files to compile and link (e.g., .s, .c files)
	ClangRoot    string   // Root directory of custom clang installation
	ClangBinPath string   // Path to clang binary directory

	BinaryFormat string // Binary format (e.g., "elf", "esp", "uf2")
	FormatDetail string // For uf2, it's uf2FamilyID
}

// URLs and configuration that can be overridden for testing
var (
	wasiSdkUrl      = "https://github.com/WebAssembly/wasi-sdk/releases/download/wasi-sdk-25/wasi-sdk-25.0-x86_64-macos.tar.gz"
	wasiMacosSubdir = "wasi-sdk-25.0-x86_64-macos"
)

var (
	espClangBaseUrl = "https://github.com/goplus/espressif-llvm-project-prebuilt/releases/download/19.1.2_20250820"
	espClangVersion = "19.1.2_20250820"
)

// cacheRoot can be overridden for testing
var cacheRoot = env.LLGoCacheDir

func cacheDir() string {
	return filepath.Join(cacheRoot(), "crosscompile")
}

// expandEnv expands template variables in a string
// Supports variables like {port}, {hex}, {bin}, {root}, {tmpDir}, etc.
// Special case: {} expands to the first available file variable (hex, bin, img, zip)
func expandEnv(template string, envs map[string]string) string {
	return expandEnvWithDefault(template, envs)
}

// expandEnvWithDefault expands template variables with optional default for {}
func expandEnvWithDefault(template string, envs map[string]string, defaultValue ...string) string {
	if template == "" {
		return ""
	}

	result := template

	// Handle special case of {} - use provided default or first available file variable
	if strings.Contains(result, "{}") {
		defaultVal := ""
		if len(defaultValue) > 0 && defaultValue[0] != "" {
			defaultVal = defaultValue[0]
		} else {
			// Priority order: hex, bin, img, zip
			for _, key := range []string{"hex", "bin", "img", "zip"} {
				if value, exists := envs[key]; exists && value != "" {
					defaultVal = value
					break
				}
			}
		}
		result = strings.ReplaceAll(result, "{}", defaultVal)
	}

	// Replace named variables
	for key, value := range envs {
		if key != "" { // Skip empty key used for {} default
			result = strings.ReplaceAll(result, "{"+key+"}", value)
		}
	}
	return result
}

// expandEnvSlice expands template variables in a slice of strings
func expandEnvSlice(templates []string, envs map[string]string) []string {
	return expandEnvSliceWithDefault(templates, envs)
}

// expandEnvSliceWithDefault expands template variables in a slice with optional default for {}
func expandEnvSliceWithDefault(templates []string, envs map[string]string, defaultValue ...string) []string {
	if len(templates) == 0 {
		return templates
	}

	result := make([]string, len(templates))
	for i, template := range templates {
		result[i] = expandEnvWithDefault(template, envs, defaultValue...)
	}
	return result
}

// buildEnvMap creates a map of template variables for the current context
func buildEnvMap(llgoRoot string) map[string]string {
	envs := make(map[string]string)

	// Basic paths
	envs["root"] = llgoRoot
	envs["tmpDir"] = os.TempDir()

	// These will typically be set by calling code when actual values are known
	// envs["port"] = ""     // Serial port (e.g., "/dev/ttyUSB0", "COM3")
	// envs["hex"] = ""      // Path to hex file
	// envs["bin"] = ""      // Path to binary file
	// envs["img"] = ""      // Path to image file
	// envs["zip"] = ""      // Path to zip file

	return envs
}

// getCanonicalArchName returns the canonical architecture name for a target triple
func getCanonicalArchName(triple string) string {
	arch := strings.Split(triple, "-")[0]
	if arch == "arm64" {
		return "aarch64"
	}
	if strings.HasPrefix(arch, "arm") || strings.HasPrefix(arch, "thumb") {
		return "arm"
	}
	if arch == "mipsel" {
		return "mips"
	}
	return arch
}

// getMacOSSysroot returns the macOS SDK path using xcrun
func getMacOSSysroot() (string, error) {
	cmd := exec.Command("xcrun", "--sdk", "macosx", "--show-sdk-path")
	output, err := cmd.Output()
	if err != nil {
		return "", err
	}
	return strings.TrimSpace(string(output)), nil
}

// getESPClangRoot returns the ESP Clang root directory, checking LLGoROOT first,
// then downloading if needed and platform is supported
func getESPClangRoot(forceEspClang bool) (clangRoot string, err error) {
	llgoRoot := env.LLGoROOT()

	// First check if clang exists in LLGoROOT
	espClangRoot := filepath.Join(llgoRoot, "crosscompile", "clang")
	if _, err = os.Stat(espClangRoot); err == nil {
		clangRoot = espClangRoot
		return
	}

	if !forceEspClang {
		return "", nil
	}

	// Try to download ESP Clang if platform is supported
	platformSuffix := getESPClangPlatform(runtime.GOOS, runtime.GOARCH)
	if platformSuffix != "" {
		cacheClangDir := filepath.Join(cacheRoot(), "crosscompile", "esp-clang-"+espClangVersion)
		if _, err = os.Stat(cacheClangDir); err != nil {
			if !errors.Is(err, fs.ErrNotExist) {
				return
			}
			fmt.Fprintln(os.Stderr, "ESP Clang not found in LLGO_ROOT or cache, will download.")
			if err = checkDownloadAndExtractESPClang(platformSuffix, cacheClangDir); err != nil {
				return
			}
		}
		clangRoot = cacheClangDir
		return
	}

	err = fmt.Errorf("ESP Clang not found in LLGoROOT and platform %s/%s is not supported for download", runtime.GOOS, runtime.GOARCH)
	return
}

// getESPClangPlatform returns the platform suffix for ESP Clang downloads
func getESPClangPlatform(goos, goarch string) string {
	switch goos {
	case "darwin":
		switch goarch {
		case "amd64":
			return "x86_64-apple-darwin"
		case "arm64":
			return "aarch64-apple-darwin"
		}
	case "linux":
		switch goarch {
		case "amd64":
			return "x86_64-linux-gnu"
		case "arm64":
			return "aarch64-linux-gnu"
		case "arm":
			return "arm-linux-gnueabihf"
		}
	case "windows":
		switch goarch {
		case "amd64":
			return "x86_64-w64-mingw32"
		}
	}
	return ""
}

<<<<<<< HEAD
func use(goos, goarch string, wasiThreads, forceEspClang bool) (export Export, err error) {
=======
func ldFlagsFromFileName(fileName string) string {
	return strings.TrimPrefix(strings.TrimSuffix(fileName, ".a"), "lib")
}

func getOrCompileWithConfig(
	compileConfig *compile.CompileConfig,
	outputDir string, options compile.CompileOptions,
) (ldflags []string, err error) {
	if err = checkDownloadAndExtractLib(
		compileConfig.Url, outputDir,
		compileConfig.ArchiveSrcDir,
	); err != nil {
		return
	}
	ldflags = append(ldflags, "-nostdlib", "-L"+outputDir)

	for _, group := range compileConfig.Groups {
		err = group.Compile(outputDir, options)
		if err != nil {
			break
		}
		if filepath.Ext(group.OutputFileName) == ".o" {
			continue
		}
		ldflags = append(ldflags, "-l"+ldFlagsFromFileName(group.OutputFileName))
	}
	return
}

func use(goos, goarch string, wasiThreads bool) (export Export, err error) {
>>>>>>> 6588f361
	targetTriple := llvm.GetTargetTriple(goos, goarch)
	llgoRoot := env.LLGoROOT()

	// Check for ESP Clang support for target-based builds
	clangRoot, err := getESPClangRoot(forceEspClang)
	if err != nil {
		return
	}

	// Set ClangRoot and CC if clang is available
	export.ClangRoot = clangRoot
	if clangRoot != "" {
		export.CC = filepath.Join(clangRoot, "bin", "clang++")
	} else {
		export.CC = "clang++"
	}

	if runtime.GOOS == goos && runtime.GOARCH == goarch {
		// not cross compile
		// Set up basic flags for non-cross-compile
		export.LDFLAGS = []string{
			"-target", targetTriple,
			"-Qunused-arguments",
			"-Wno-unused-command-line-argument",
			"-Wl,--error-limit=0",
			"-fuse-ld=lld",
		}
		if clangRoot != "" {
			clangLib := filepath.Join(clangRoot, "lib")
			clangInc := filepath.Join(clangRoot, "include")
			export.CFLAGS = append(export.CFLAGS, "-I"+clangInc)
			export.LDFLAGS = append(export.LDFLAGS, "-L"+clangLib)
			// Add platform-specific rpath flags
			switch goos {
			case "darwin":
				export.LDFLAGS = append(export.LDFLAGS, "-Wl,-rpath,"+clangLib)
			case "linux":
				export.LDFLAGS = append(export.LDFLAGS, "-Wl,-rpath,"+clangLib)
			case "windows":
				// Windows doesn't support rpath, DLLs should be in PATH or same directory
			default:
				// For other Unix-like systems, try the generic rpath
				export.LDFLAGS = append(export.LDFLAGS, "-Wl,-rpath,"+clangLib)
			}
		}
		export.CCFLAGS = []string{
			"-Qunused-arguments",
			"-Wno-unused-command-line-argument",
		}

		// Add sysroot for macOS only
		if goos == "darwin" {
			sysrootPath, sysrootErr := getMacOSSysroot()
			if sysrootErr != nil {
				err = fmt.Errorf("failed to get macOS SDK path: %w", sysrootErr)
				return
			}
			export.CCFLAGS = append(export.CCFLAGS, []string{"--sysroot=" + sysrootPath}...)
			export.LDFLAGS = append(export.LDFLAGS, []string{"--sysroot=" + sysrootPath}...)
		}

		// Add OS-specific flags
		switch goos {
		case "darwin": // ld64.lld (macOS)
			export.LDFLAGS = append(
				export.LDFLAGS,
				"-Xlinker", "-dead_strip",
			)
		case "windows": // lld-link (Windows)
			// TODO(lijie): Add options for Windows.
		default: // ld.lld (Unix)
			export.CCFLAGS = append(
				export.CCFLAGS,
				"-fdata-sections",
				"-ffunction-sections",
			)
			export.LDFLAGS = append(
				export.LDFLAGS,
				"-fdata-sections",
				"-ffunction-sections",
				"-Xlinker",
				"--gc-sections",
				"-lm",
				"-latomic",
				"-lpthread", // libpthread is built-in since glibc 2.34 (2021-08-01); we need to support earlier versions.
			)
		}
		return
	}
	if goarch != "wasm" {
		return
	}

	// Configure based on GOOS
	switch goos {
	case "wasip1":
		// Set wasiSdkRoot path
		wasiSdkRoot := filepath.Join(llgoRoot, "crosscompile", "wasi-libc")

		// If not exists in LLGoROOT, download and use cached wasiSdkRoot
		if _, err = os.Stat(wasiSdkRoot); err != nil {
			sdkDir := filepath.Join(cacheDir(), llvm.GetTargetTriple(goos, goarch))
			if wasiSdkRoot, err = checkDownloadAndExtractWasiSDK(sdkDir); err != nil {
				return
			}
		}
		// WASI-SDK configuration
		triple := "wasm32-wasip1"
		if wasiThreads {
			triple = "wasm32-wasip1-threads"
		}

		// Set up flags for the WASI-SDK or wasi-libc
		sysrootDir := filepath.Join(wasiSdkRoot, "share", "wasi-sysroot")
		libclangDir := filepath.Join(wasiSdkRoot, "lib", "clang", "19")
		includeDir := filepath.Join(sysrootDir, "include", triple)
		libDir := filepath.Join(sysrootDir, "lib", triple)

		// Use system clang and sysroot of wasi-sdk
		// Add compiler flags
		export.CCFLAGS = []string{
			"-target", targetTriple,
			"--sysroot=" + sysrootDir,
			"-resource-dir=" + libclangDir,
			"-matomics",
			"-mbulk-memory",
		}
		export.CFLAGS = []string{
			"-I" + includeDir,
			"-Qunused-arguments",
			"-Wno-unused-command-line-argument",
		}
		// Add WebAssembly linker flags
		export.LDFLAGS = append(export.LDFLAGS, export.CCFLAGS...)
		export.LDFLAGS = append(export.LDFLAGS, []string{
			"-Wno-override-module",
			"-Wl,--error-limit=0",
			"-L" + libDir,
			"-Wl,--allow-undefined",
			"-Wl,--import-memory,", // unknown import: `env::memory` has not been defined
			"-Wl,--export-memory",
			"-Wl,--initial-memory=67108864", // 64MB
			"-mbulk-memory",
			"-mmultimemory",
			"-z", "stack-size=10485760", // 10MB
			"-Wl,--export=malloc", "-Wl,--export=free",
			"-lc",
			"-lcrypt",
			"-lm",
			"-lrt",
			"-lutil",
			"-lsetjmp",
			"-lwasi-emulated-mman",
			"-lwasi-emulated-getpid",
			"-lwasi-emulated-process-clocks",
			"-lwasi-emulated-signal",
			"-fwasm-exceptions",
			"-mllvm", "-wasm-enable-sjlj",
		}...)
		// Add thread support if enabled
		if wasiThreads {
			export.CCFLAGS = append(
				export.CCFLAGS,
				"-pthread",
			)
			export.LDFLAGS = append(export.LDFLAGS, export.CCFLAGS...)
			export.LDFLAGS = append(
				export.LDFLAGS,
				"-lwasi-emulated-pthread",
				"-lpthread",
			)
		}

	case "js":
		targetTriple := "wasm32-unknown-emscripten"
		// Emscripten configuration using system installation
		// Specify emcc as the compiler
		export.CC = "emcc"
		// Add compiler flags
		export.CCFLAGS = []string{
			"-target", targetTriple,
			"-Qunused-arguments",
			"-Wno-unused-command-line-argument",
		}
		export.CFLAGS = []string{}
		// Add WebAssembly linker flags for Emscripten
		export.LDFLAGS = []string{
			"-target", targetTriple,
			"-Wno-override-module",
			"-Wl,--error-limit=0",
			"-s", "ALLOW_MEMORY_GROWTH=1",
			"-Wl,--allow-undefined",
			// "-Wl,--import-memory,",
			// "-Wl,--export-memory",
			// "-Wl,--initial-memory=67108864", // 64MB
			// "-mbulk-memory",
			// "-mmultimemory",
			// "-z", "stack-size=10485760", // 10MB
			// "-Wl,--export=malloc", "-Wl,--export=free",
		}
		export.LDFLAGS = append(export.LDFLAGS, []string{
			"-sENVIRONMENT=web,worker",
			"-DPLATFORM_WEB",
			"-sEXPORT_KEEPALIVE=1",
			"-sEXPORT_ES6=1",
			"-sALLOW_MEMORY_GROWTH=1",
			"-sRESERVED_FUNCTION_POINTERS=1",
			"-sEXPORTED_RUNTIME_METHODS=cwrap,allocateUTF8,stringToUTF8,UTF8ToString,FS,setValue,getValue",
			"-sWASM=1",
			"-sEXPORT_ALL=1",
			"-sASYNCIFY=1",
			"-sSTACK_SIZE=5242880", // 50MB
		}...)

	default:
		err = errors.New("unsupported GOOS for WebAssembly: " + goos)
		return
	}
	return
}

// useTarget loads configuration from a target name (e.g., "rp2040", "wasi")
func useTarget(targetName string) (export Export, err error) {
	resolver := targets.NewDefaultResolver()

	config, err := resolver.Resolve(targetName)
	if err != nil {
		return export, fmt.Errorf("failed to resolve target %s: %w", targetName, err)
	}

	target := config.LLVMTarget
	if target == "" {
		return export, fmt.Errorf("target '%s' does not have a valid LLVM target triple", targetName)
	}

	cpu := config.CPU
	if cpu == "" {
		return export, fmt.Errorf("target '%s' does not have a valid CPU configuration", targetName)
	}

	// Check for ESP Clang support for target-based builds
	clangRoot, err := getESPClangRoot(true)
	if err != nil {
		return
	}

	// Set ClangRoot and CC if clang is available
	export.ClangRoot = clangRoot
	export.CC = filepath.Join(clangRoot, "bin", "clang++")

	// Convert target config to Export - only export necessary fields
	export.BuildTags = config.BuildTags
	export.GOOS = config.GOOS
	export.GOARCH = config.GOARCH
	export.ExtraFiles = config.ExtraFiles
	export.BinaryFormat = config.BinaryFormat
	export.FormatDetail = config.FormatDetail()

	// Build environment map for template variable expansion
	envs := buildEnvMap(env.LLGoROOT())

	// Convert LLVMTarget, CPU, Features to CCFLAGS/LDFLAGS
	var ccflags []string
	var ldflags []string

	cflags := []string{"-Wno-override-module", "-Qunused-arguments", "-Wno-unused-command-line-argument"}
	if config.LLVMTarget != "" {
		cflags = append(cflags, "--target="+config.LLVMTarget)
		ccflags = append(ccflags, "--target="+config.LLVMTarget)
	}
	// Expand template variables in cflags
	expandedCFlags := expandEnvSlice(config.CFlags, envs)
	cflags = append(cflags, expandedCFlags...)

	// The following parameters are inspired by tinygo/builder/library.go
	// Handle CPU configuration
	if cpu != "" {
		// X86 has deprecated the -mcpu flag, so we need to use -march instead.
		// However, ARM has not done this.
		if strings.HasPrefix(target, "i386") || strings.HasPrefix(target, "x86_64") {
			ccflags = append(ccflags, "-march="+cpu)
		} else if strings.HasPrefix(target, "avr") {
			ccflags = append(ccflags, "-mmcu="+cpu)
		} else {
			ccflags = append(ccflags, "-mcpu="+cpu)
		}

		// For ld.lld linker, also add CPU info to linker flags
		if config.Linker == "ld.lld" {
			ldflags = append(ldflags, "-mllvm", "-mcpu="+cpu)
		}
	}

	// Handle architecture-specific flags
	canonicalArch := getCanonicalArchName(target)
	switch canonicalArch {
	case "arm":
		if strings.Split(target, "-")[2] == "linux" {
			ccflags = append(ccflags, "-fno-unwind-tables", "-fno-asynchronous-unwind-tables")
		} else {
			ccflags = append(ccflags, "-fshort-enums", "-fomit-frame-pointer", "-mfloat-abi=soft", "-fno-unwind-tables", "-fno-asynchronous-unwind-tables")
		}
	case "avr":
		// AVR defaults to C float and double both being 32-bit. This deviates
		// from what most code (and certainly compiler-rt) expects. So we need
		// to force the compiler to use 64-bit floating point numbers for
		// double.
		ccflags = append(ccflags, "-mdouble=64")
	case "riscv32":
		ccflags = append(ccflags, "-march=rv32imac", "-fforce-enable-int128")
	case "riscv64":
		ccflags = append(ccflags, "-march=rv64gc")
	case "mips":
		ccflags = append(ccflags, "-fno-pic")
	}

	// Handle soft float
	if strings.Contains(config.Features, "soft-float") || strings.Contains(strings.Join(config.CFlags, " "), "soft-float") {
		// Use softfloat instead of floating point instructions. This is
		// supported on many architectures.
		ccflags = append(ccflags, "-msoft-float")
	} else {
		if strings.HasPrefix(target, "armv5") {
			// On ARMv5 we need to explicitly enable hardware floating point
			// instructions: Clang appears to assume the hardware doesn't have a
			// FPU otherwise.
			ccflags = append(ccflags, "-mfpu=vfpv2")
		}
	}

	// Handle Features
	if config.Features != "" {
		// Only add -mllvm flags for non-WebAssembly linkers
		if config.Linker == "ld.lld" {
			ldflags = append(ldflags, "-mllvm", "-mattr="+config.Features)
		}
	}

	// Handle code generation configuration
	if config.CodeModel != "" {
		ccflags = append(ccflags, "-mcmodel="+config.CodeModel)
	}
	if config.TargetABI != "" {
		ccflags = append(ccflags, "-mabi="+config.TargetABI)
	}
	if config.RelocationModel != "" {
		switch config.RelocationModel {
		case "pic":
			ccflags = append(ccflags, "-fPIC")
		case "static":
			ccflags = append(ccflags, "-fno-pic")
		}
	}

	// Handle Linker - keep it for external usage
	if config.Linker != "" {
		export.Linker = filepath.Join(clangRoot, "bin", config.Linker)
	}
	if config.LinkerScript != "" {
		ldflags = append(ldflags, "-T", config.LinkerScript)
	}
	ldflags = append(ldflags, "-L", env.LLGoROOT()) // search targets/*.ld

	var libcIncludeDir []string

	if config.Libc != "" {
		var libcLDFlags []string
		var compileConfig *compile.CompileConfig
		baseDir := filepath.Join(cacheRoot(), "crosscompile")
		outputDir := filepath.Join(baseDir, config.Libc)

		compileConfig, err = getLibcCompileConfigByName(baseDir, config.Libc, config.LLVMTarget, config.CPU)
		if err != nil {
			return
		}
		libcLDFlags, err = getOrCompileWithConfig(compileConfig, outputDir, compile.CompileOptions{
			CC:      export.CC,
			Linker:  export.Linker,
			CCFLAGS: ccflags,
			LDFLAGS: ldflags,
		})
		if err != nil {
			return
		}
		cflags = append(cflags, compileConfig.LibcCFlags...)
		ldflags = append(ldflags, libcLDFlags...)

		libcIncludeDir = compileConfig.LibcCFlags
		export.Libc = config.Libc
	}

	if config.RTLib != "" {
		var rtLibLDFlags []string
		var compileConfig *compile.CompileConfig
		baseDir := filepath.Join(cacheRoot(), "crosscompile")
		outputDir := filepath.Join(baseDir, config.RTLib)

		compileConfig, err = getRTCompileConfigByName(baseDir, config.RTLib, config.LLVMTarget)
		if err != nil {
			return
		}
		rtLibLDFlags, err = getOrCompileWithConfig(compileConfig, outputDir, compile.CompileOptions{
			CC:      export.CC,
			Linker:  export.Linker,
			CCFLAGS: ccflags,
			LDFLAGS: ldflags,
			CFLAGS:  libcIncludeDir,
		})
		if err != nil {
			return
		}
		ldflags = append(ldflags, rtLibLDFlags...)
	}

	// Combine with config flags and expand template variables
	export.CFLAGS = cflags
	export.CCFLAGS = ccflags
	expandedLDFlags := expandEnvSlice(config.LDFlags, envs)
	export.LDFLAGS = append(ldflags, expandedLDFlags...)

	return export, nil
}

// Use extends the original Use function to support target-based configuration
// If targetName is provided, it takes precedence over goos/goarch
<<<<<<< HEAD
func Use(goos, goarch, targetName string, wasiThreads, forceEspClang bool) (export Export, err error) {
	if targetName != "" {
=======
func Use(goos, goarch string, wasiThreads bool, targetName string) (export Export, err error) {
	if targetName != "" && !strings.HasPrefix(targetName, "wasm") && !strings.HasPrefix(targetName, "wasi") {
>>>>>>> 6588f361
		return useTarget(targetName)
	}
	return use(goos, goarch, wasiThreads, forceEspClang)
}<|MERGE_RESOLUTION|>--- conflicted
+++ resolved
@@ -221,9 +221,6 @@
 	return ""
 }
 
-<<<<<<< HEAD
-func use(goos, goarch string, wasiThreads, forceEspClang bool) (export Export, err error) {
-=======
 func ldFlagsFromFileName(fileName string) string {
 	return strings.TrimPrefix(strings.TrimSuffix(fileName, ".a"), "lib")
 }
@@ -253,8 +250,7 @@
 	return
 }
 
-func use(goos, goarch string, wasiThreads bool) (export Export, err error) {
->>>>>>> 6588f361
+func use(goos, goarch string, wasiThreads, forceEspClang bool) (export Export, err error) {
 	targetTriple := llvm.GetTargetTriple(goos, goarch)
 	llgoRoot := env.LLGoROOT()
 
@@ -680,13 +676,8 @@
 
 // Use extends the original Use function to support target-based configuration
 // If targetName is provided, it takes precedence over goos/goarch
-<<<<<<< HEAD
 func Use(goos, goarch, targetName string, wasiThreads, forceEspClang bool) (export Export, err error) {
-	if targetName != "" {
-=======
-func Use(goos, goarch string, wasiThreads bool, targetName string) (export Export, err error) {
 	if targetName != "" && !strings.HasPrefix(targetName, "wasm") && !strings.HasPrefix(targetName, "wasi") {
->>>>>>> 6588f361
 		return useTarget(targetName)
 	}
 	return use(goos, goarch, wasiThreads, forceEspClang)
